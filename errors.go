package duckdb

import "C"
import (
	"errors"
	"fmt"
	"strings"
)

func getError(errDriver error, err error) error {
	if err == nil {
		return fmt.Errorf("%s: %w", driverErrMsg, errDriver)
	}
	return fmt.Errorf("%s: %w: %s", driverErrMsg, errDriver, err.Error())
}

func duckdbError(err *C.char) error {
	return fmt.Errorf("%s: %w", duckdbErrMsg, errors.New(C.GoString(err)))
}

func castError(actual string, expected string) error {
	return fmt.Errorf("%s: cannot cast %s to %s", castErrMsg, actual, expected)
}

func structFieldError(actual string, expected string) error {
	return fmt.Errorf("%s: expected %s, got %s", structFieldErrMsg, expected, actual)
}

func columnCountError(actual int, expected int) error {
	return fmt.Errorf("%s: expected %d, got %d", columnCountErrMsg, expected, actual)
}

func unsupportedTypeError(name string) error {
	return fmt.Errorf("%s: %s", unsupportedTypeErrMsg, name)
}

func invalidatedAppenderError(err error) error {
	if err == nil {
		return errors.New(invalidatedAppenderMsg)
	}
	return fmt.Errorf("%w: %s", err, invalidatedAppenderMsg)
}

func tryOtherFuncError(hint string) error {
	return fmt.Errorf("%s: %s", tryOtherFuncErrMsg, hint)
}

func addIndexToError(err error, idx int) error {
	return fmt.Errorf("%w: %s: %d", err, indexErrMsg, idx)
}

func interfaceIsNilError(interfaceName string) error {
	return fmt.Errorf("%s: %s", interfaceIsNilErrMsg, interfaceName)
}

func duplicateNameError(name string) error {
	return fmt.Errorf("%s: %s", duplicateNameErrMsg, name)
}

const (
	driverErrMsg           = "database/sql/driver"
	duckdbErrMsg           = "duckdb error"
	castErrMsg             = "cast error"
	structFieldErrMsg      = "invalid STRUCT field"
	columnCountErrMsg      = "invalid column count"
	unsupportedTypeErrMsg  = "unsupported data type"
	invalidatedAppenderMsg = "appended data has been invalidated due to corrupt row"
	tryOtherFuncErrMsg     = "please try this function instead"
	indexErrMsg            = "index"
	unknownTypeErrMsg      = "unknown type"
	interfaceIsNilErrMsg   = "interface is nil"
	duplicateNameErrMsg    = "duplicate name"
)

var (
	errAPI        = errors.New("API error")
	errVectorSize = errors.New("data chunks cannot exceed duckdb's internal vector size")

	errParseDSN   = errors.New("could not parse DSN for database")
	errOpen       = errors.New("could not open database")
	errSetConfig  = errors.New("could not set invalid or local option for global database config")
	errInvalidCon = errors.New("not a DuckDB driver connection")
	errClosedCon  = errors.New("closed connection")

	errUnsupportedMapKeyType = errors.New("MAP key type not supported")

	errAppenderCreation         = errors.New("could not create appender")
	errAppenderDoubleClose      = errors.New("could not close appender: already closed")
	errAppenderAppendRow        = errors.New("could not append row")
	errAppenderAppendAfterClose = errors.New("could not append row: appender already closed")
	errAppenderClose            = errors.New("could not close appender")
	errAppenderFlush            = errors.New("could not flush appender")

<<<<<<< HEAD
	errProfilingInfoEmpty = errors.New("no profiling information available for this connection")
=======
	errEmptyName           = errors.New("empty name")
	errInvalidDecimalWidth = fmt.Errorf("the DECIMAL with must be between 1 and %d", MAX_DECIMAL_WIDTH)
	errInvalidDecimalScale = errors.New("the DECIMAL scale must be less than or equal to the width")
>>>>>>> 7accec17

	// Errors not covered in tests.
	errConnect      = errors.New("could not connect to database")
	errCreateConfig = errors.New("could not create config for database")
)

type ErrorType int

const (
	ErrorTypeInvalid              ErrorType = iota // invalid type
	ErrorTypeOutOfRange                            // value out of range error
	ErrorTypeConversion                            // conversion/casting error
	ErrorTypeUnknownType                           // unknown type error
	ErrorTypeDecimal                               // decimal related
	ErrorTypeMismatchType                          // type mismatch
	ErrorTypeDivideByZero                          // divide by 0
	ErrorTypeObjectSize                            // object size exceeded
	ErrorTypeInvalidType                           // incompatible for operation
	ErrorTypeSerialization                         // serialization
	ErrorTypeTransaction                           // transaction management
	ErrorTypeNotImplemented                        // method not implemented
	ErrorTypeExpression                            // expression parsing
	ErrorTypeCatalog                               // catalog related
	ErrorTypeParser                                // parser related
	ErrorTypePlanner                               // planner related
	ErrorTypeScheduler                             // scheduler related
	ErrorTypeExecutor                              // executor related
	ErrorTypeConstraint                            // constraint related
	ErrorTypeIndex                                 // index related
	ErrorTypeStat                                  // stat related
	ErrorTypeConnection                            // connection related
	ErrorTypeSyntax                                // syntax related
	ErrorTypeSettings                              // settings related
	ErrorTypeBinder                                // binder related
	ErrorTypeNetwork                               // network related
	ErrorTypeOptimizer                             // optimizer related
	ErrorTypeNullPointer                           // nullptr exception
	ErrorTypeIO                                    // IO exception
	ErrorTypeInterrupt                             // interrupt
	ErrorTypeFatal                                 // Fatal exceptions are non-recoverable, and render the entire DB in an unusable state
	ErrorTypeInternal                              // Internal exceptions indicate something went wrong internally (i.e. bug in the code base)
	ErrorTypeInvalidInput                          // Input or arguments error
	ErrorTypeOutOfMemory                           // out of memory
	ErrorTypePermission                            // insufficient permissions
	ErrorTypeParameterNotResolved                  // parameter types could not be resolved
	ErrorTypeParameterNotAllowed                   // parameter types not allowed
	ErrorTypeDependency                            // dependency
	ErrorTypeHTTP
	ErrorTypeMissingExtension // Thrown when an extension is used but not loaded
	ErrorTypeAutoLoad         // Thrown when an extension is used but not loaded
	ErrorTypeSequence
	ErrorTypeInvalidConfiguration // An invalid configuration was detected (e.g. a Secret param was missing, or a required setting not found)
)

var errorPrefixMap = map[string]ErrorType{
	"Invalid Error":                ErrorTypeInvalid,
	"Out of Range Error":           ErrorTypeOutOfRange,
	"Conversion Error":             ErrorTypeConversion,
	"Error":                        ErrorTypeUnknownType,
	"Decimal Error":                ErrorTypeDecimal,
	"Mismatch Type Error":          ErrorTypeMismatchType,
	"Divide by Zero Error":         ErrorTypeDivideByZero,
	"Object Size Error":            ErrorTypeObjectSize,
	"Invalid type Error":           ErrorTypeInvalidType,
	"Serialization Error":          ErrorTypeSerialization,
	"TransactionContext Error":     ErrorTypeTransaction,
	"Not implemented Error":        ErrorTypeNotImplemented,
	"Expression Error":             ErrorTypeExpression,
	"Catalog Error":                ErrorTypeCatalog,
	"Parser Error":                 ErrorTypeParser,
	"Planner Error":                ErrorTypePlanner,
	"Scheduler Error":              ErrorTypeScheduler,
	"Executor Error":               ErrorTypeExecutor,
	"Constraint Error":             ErrorTypeConstraint,
	"Index Error":                  ErrorTypeIndex,
	"Stat Error":                   ErrorTypeStat,
	"Connection Error":             ErrorTypeConnection,
	"Syntax Error":                 ErrorTypeSyntax,
	"Settings Error":               ErrorTypeSettings,
	"Binder Error":                 ErrorTypeBinder,
	"Network Error":                ErrorTypeNetwork,
	"Optimizer Error":              ErrorTypeOptimizer,
	"NullPointer Error":            ErrorTypeNullPointer,
	"IO Error":                     ErrorTypeIO,
	"INTERRUPT Error":              ErrorTypeInterrupt,
	"FATAL Error":                  ErrorTypeFatal,
	"INTERNAL Error":               ErrorTypeInternal,
	"Invalid Input Error":          ErrorTypeInvalidInput,
	"Out of Memory Error":          ErrorTypeOutOfMemory,
	"Permission Error":             ErrorTypePermission,
	"Parameter Not Resolved Error": ErrorTypeParameterNotResolved,
	"Parameter Not Allowed Error":  ErrorTypeParameterNotAllowed,
	"Dependency Error":             ErrorTypeDependency,
	"HTTP Error":                   ErrorTypeHTTP,
	"Missing Extension Error":      ErrorTypeMissingExtension,
	"Extension Autoloading Error":  ErrorTypeAutoLoad,
	"Sequence Error":               ErrorTypeSequence,
	"Invalid Configuration Error":  ErrorTypeInvalidConfiguration,
}

type Error struct {
	Type ErrorType
	Msg  string
}

func (e *Error) Error() string {
	return e.Msg
}

func (e *Error) Is(err error) bool {
	if other, ok := err.(*Error); ok {
		return other.Msg == e.Msg
	}
	return false
}

func getDuckDBError(errMsg string) error {
	errType := ErrorTypeInvalid
	// find the end of the prefix ("<error-type> Error: ")
	if idx := strings.Index(errMsg, ": "); idx != -1 {
		if typ, ok := errorPrefixMap[errMsg[:idx]]; ok {
			errType = typ
		}
	}
	return &Error{
		Type: errType,
		Msg:  errMsg,
	}
}<|MERGE_RESOLUTION|>--- conflicted
+++ resolved
@@ -91,13 +91,11 @@
 	errAppenderClose            = errors.New("could not close appender")
 	errAppenderFlush            = errors.New("could not flush appender")
 
-<<<<<<< HEAD
-	errProfilingInfoEmpty = errors.New("no profiling information available for this connection")
-=======
 	errEmptyName           = errors.New("empty name")
 	errInvalidDecimalWidth = fmt.Errorf("the DECIMAL with must be between 1 and %d", MAX_DECIMAL_WIDTH)
 	errInvalidDecimalScale = errors.New("the DECIMAL scale must be less than or equal to the width")
->>>>>>> 7accec17
+
+	errProfilingInfoEmpty = errors.New("no profiling information available for this connection")
 
 	// Errors not covered in tests.
 	errConnect      = errors.New("could not connect to database")
