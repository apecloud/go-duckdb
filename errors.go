--- conflicted
+++ resolved
@@ -86,15 +86,13 @@
 	errAppenderClose            = errors.New("could not close appender")
 	errAppenderFlush            = errors.New("could not flush appender")
 
-<<<<<<< HEAD
-	errScalarUDFNoName = errors.New("could not create scalar UDF: missing name")
-=======
 	errEmptySlice       = errors.New("empty slice")
 	errInvalidChildType = errors.New("INVALID child type")
 	errEmptyName        = errors.New("empty name")
 	errInvalidKeyType   = errors.New("INVALID key type")
 	errInvalidValueType = errors.New("INVALID value type")
->>>>>>> 60540e9f
+
+	errScalarUDFNoName = errors.New("could not create scalar UDF: missing name")
 
 	// Errors not covered in tests.
 	errConnect      = errors.New("could not connect to database")
