package duckdb

import (
	"context"
	"database/sql"
	"database/sql/driver"
	"encoding/json"
	"math/big"
	"os"
	"reflect"
	"runtime"
	"testing"
	"time"

	"github.com/stretchr/testify/require"
)

func TestOpen(t *testing.T) {
	t.Parallel()

	t.Run("without config", func(t *testing.T) {
		db := openDB(t)
		defer db.Close()
		require.NotNil(t, db)
	})

	t.Run("with config", func(t *testing.T) {
		db, err := sql.Open("duckdb", "?access_mode=read_write&threads=4")
		require.NoError(t, err)
		defer db.Close()

		var (
			accessMode string
			threads    int64
		)
		res := db.QueryRow("SELECT current_setting('access_mode'), current_setting('threads')")
		require.NoError(t, res.Scan(&accessMode, &threads))
		require.Equal(t, int64(4), threads)
		require.Equal(t, "read_write", accessMode)
	})

	t.Run("existing sqlite database", func(t *testing.T) {
		db, err := sql.Open("duckdb", "sqlite:testdata/pets.sqlite")
		require.NoError(t, err)
		defer db.Close()

		var species string
		res := db.QueryRow("SELECT species FROM pets WHERE id=1")
		require.NoError(t, res.Scan(&species))
		require.Equal(t, "Gopher", species)
	})
}

func TestConnectorBootQueries(t *testing.T) {
	t.Run("many boot queries", func(t *testing.T) {
		connector, err := NewConnector("", func(execer driver.ExecerContext) error {
			bootQueries := []string{
				"SET schema=main",
				"SET search_path=main",
			}
			loadJSONExtExecer(t, execer)
			for _, query := range bootQueries {
				_, err := execer.ExecContext(context.Background(), query, nil)
				require.NoError(t, err)
			}
			return nil
		})
		require.NoError(t, err)

		db := sql.OpenDB(connector)
		defer db.Close()
	})

	t.Run("readme example", func(t *testing.T) {
		db, err := sql.Open("duckdb", "foo.db")
		require.NoError(t, err)
		_ = db.Close()

		connector, err := NewConnector("foo.db?access_mode=read_only&threads=4", func(execer driver.ExecerContext) error {
			loadJSONExtExecer(t, execer)
			return nil
		})
		require.NoError(t, err)

		db = sql.OpenDB(connector)
		_ = db.Close()

		err = os.Remove("foo.db")
		require.NoError(t, err)
	})
}

func TestConnector_Close(t *testing.T) {
	t.Parallel()

	connector, err := NewConnector("", nil)
	require.NoError(t, err)

	// check that multiple close calls don't cause panics or errors
	require.NoError(t, connector.Close())
	require.NoError(t, connector.Close())
}

func TestConnPool(t *testing.T) {
	db := openDB(t)
	db.SetMaxOpenConns(2) // set connection pool size greater than 1
	defer db.Close()
	createFooTable(db, t)

	// Get two separate connections and check they're consistent
	conn1, err := db.Conn(context.Background())
	require.NoError(t, err)
	conn2, err := db.Conn(context.Background())
	require.NoError(t, err)

	res, err := conn1.ExecContext(context.Background(), "INSERT INTO foo VALUES ('lala', ?), ('lalo', ?)", 12345, 1234)
	require.NoError(t, err)
	ra, err := res.RowsAffected()
	require.NoError(t, err)
	require.Equal(t, int64(2), ra)

	require.NoError(t, err)
	rows, err := conn1.QueryContext(context.Background(), "select bar from foo limit 1")
	require.NoError(t, err)
	require.True(t, rows.Next())
	rows.Close()

	require.NoError(t, err)
	rows, err = conn2.QueryContext(context.Background(), "select bar from foo limit 1")
	require.NoError(t, err)
	require.True(t, rows.Next())
	rows.Close()

	err = conn1.Close()
	require.NoError(t, err)
	err = conn2.Close()
	require.NoError(t, err)
}

func TestConnInit(t *testing.T) {
	connector, err := NewConnector("", func(execer driver.ExecerContext) error {
		loadJSONExtExecer(t, execer)
		return nil
	})
	require.NoError(t, err)
	db := sql.OpenDB(connector)
	db.SetMaxOpenConns(2) // set connection pool size greater than 1
	defer db.Close()

	// Get two separate connections and check they're consistent
	conn1, err := db.Conn(context.Background())
	require.NoError(t, err)
	conn2, err := db.Conn(context.Background())
	require.NoError(t, err)

	res, err := conn1.ExecContext(context.Background(), "CREATE TABLE example (j JSON)")
	require.NoError(t, err)
	ra, err := res.RowsAffected()
	require.NoError(t, err)
	require.Equal(t, int64(0), ra)

	res, err = conn2.ExecContext(context.Background(), "INSERT INTO example VALUES(' { \"family\": \"anatidae\", \"species\": [ \"duck\", \"goose\", \"swan\", null ] }')")
	require.NoError(t, err)
	ra, err = res.RowsAffected()
	require.NoError(t, err)
	require.Equal(t, int64(1), ra)

	require.NoError(t, err)
	rows, err := conn1.QueryContext(context.Background(), "SELECT json_valid(j) FROM example")
	require.NoError(t, err)
	require.True(t, rows.Next())
	rows.Close()

	require.NoError(t, err)
	rows, err = conn2.QueryContext(context.Background(), "SELECT json_valid(j) FROM example")
	require.NoError(t, err)
	require.True(t, rows.Next())
	rows.Close()

	err = conn1.Close()
	require.NoError(t, err)
	err = conn2.Close()
	require.NoError(t, err)
}

func TestExec(t *testing.T) {
	t.Parallel()
	db := openDB(t)
	defer db.Close()
	require.NotNil(t, createFooTable(db, t))
}

func TestQuery(t *testing.T) {
	t.Parallel()
	db := openDB(t)
	defer db.Close()
	createFooTable(db, t)

	t.Run("simple", func(t *testing.T) {
		res, err := db.Exec("INSERT INTO foo VALUES ('lala', ?), ('lalo', ?)", 12345, 1234)
		require.NoError(t, err)
		ra, err := res.RowsAffected()
		require.NoError(t, err)
		require.Equal(t, int64(2), ra)

		rows, err := db.Query("SELECT bar, baz FROM foo WHERE baz > ?", 12344)
		require.NoError(t, err)
		defer rows.Close()

		found := false
		for rows.Next() {
			var (
				bar string
				baz int
			)
			err := rows.Scan(&bar, &baz)
			require.NoError(t, err)
			if bar != "lala" || baz != 12345 {
				t.Errorf("wrong values for bar [%s] and baz [%d]", bar, baz)
			}
			found = true
		}

		require.True(t, found, "could not find row")
	})

	t.Run("large number of rows", func(t *testing.T) {
		_, err := db.Exec("CREATE TABLE integers AS SELECT * FROM range(0, 100000, 1) t(i);")
		require.NoError(t, err)

		rows, err := db.Query("SELECT i FROM integers ORDER BY i ASC")
		require.NoError(t, err)
		defer rows.Close()

		expected := 0
		for rows.Next() {
			var i int
			require.NoError(t, rows.Scan(&i))
			require.Equal(t, expected, i)
			expected++
		}
	})

	t.Run("wrong syntax", func(t *testing.T) {
		_, err := db.Query("select * from tbl col=?", 1)
		require.Error(t, err, "should return error with invalid syntax")
	})

	t.Run("missing parameter", func(t *testing.T) {
		_, err := db.Query("select * from tbl col=?")
		require.Error(t, err, "should return error with missing parameters")
	})

	t.Run("null", func(t *testing.T) {
		var s *int
		require.NoError(t, db.QueryRow("select null").Scan(&s))
		require.Nil(t, s)
	})
}

func TestJSON(t *testing.T) {
	t.Parallel()
	db := openDB(t)

<<<<<<< HEAD
	loadJSONExtDB(t, db)

=======
	loadJSONExt(t, db)
>>>>>>> 7accec17
	var data string

	t.Run("select empty JSON", func(t *testing.T) {
		require.NoError(t, db.QueryRow("SELECT '{}'::JSON").Scan(&data))
		require.Equal(t, "{}", string(data))
	})

	t.Run("select from marshalled JSON", func(t *testing.T) {
		val, _ := json.Marshal(struct {
			Foo string `json:"foo"`
		}{
			Foo: "bar",
		})
		require.NoError(t, db.QueryRow(`SELECT ?::JSON->>'foo'`, string(val)).Scan(&data))
		require.Equal(t, "bar", data)
	})

	t.Run("select JSON array", func(t *testing.T) {
		require.NoError(t, db.QueryRow("SELECT json_array('foo', 'bar')").Scan(&data))
		require.Equal(t, `["foo","bar"]`, data)

		var items []string
		require.NoError(t, json.Unmarshal([]byte(data), &items))
		require.Equal(t, len(items), 2)
		require.Equal(t, items, []string{"foo", "bar"})
	})

	require.NoError(t, db.Close())
}

func TestEmpty(t *testing.T) {
	t.Parallel()
	db := openDB(t)

	rows, err := db.Query(`SELECT 1 WHERE 1 = 0`)
	require.NoError(t, err)
	defer rows.Close()
	require.False(t, rows.Next())
	require.NoError(t, rows.Err())
	require.NoError(t, db.Close())
}

func TestTypeNamesAndScanTypes(t *testing.T) {
	tests := []struct {
		sql      string
		value    any
		typeName string
	}{
		// DUCKDB_TYPE_BOOLEAN
		{
			sql:      "SELECT true AS col",
			value:    true,
			typeName: "BOOLEAN",
		},
		// DUCKDB_TYPE_TINYINT
		{
			sql:      "SELECT 31::TINYINT AS col",
			value:    int8(31),
			typeName: "TINYINT",
		},
		// DUCKDB_TYPE_SMALLINT
		{
			sql:      "SELECT 31::SMALLINT AS col",
			value:    int16(31),
			typeName: "SMALLINT",
		},
		// DUCKDB_TYPE_INTEGER
		{
			sql:      "SELECT 31::INTEGER AS col",
			value:    int32(31),
			typeName: "INTEGER",
		},
		// DUCKDB_TYPE_BIGINT
		{
			sql:      "SELECT 31::BIGINT AS col",
			value:    int64(31),
			typeName: "BIGINT",
		},
		// DUCKDB_TYPE_UTINYINT
		{
			sql:      "SELECT 31::UTINYINT AS col",
			value:    uint8(31),
			typeName: "UTINYINT",
		},
		// DUCKDB_TYPE_USMALLINT
		{
			sql:      "SELECT 31::USMALLINT AS col",
			value:    uint16(31),
			typeName: "USMALLINT",
		},
		// DUCKDB_TYPE_UINTEGER
		{
			sql:      "SELECT 31::UINTEGER AS col",
			value:    uint32(31),
			typeName: "UINTEGER",
		},
		// DUCKDB_TYPE_UBIGINT
		{
			sql:      "SELECT 31::UBIGINT AS col",
			value:    uint64(31),
			typeName: "UBIGINT",
		},
		// DUCKDB_TYPE_FLOAT
		{
			sql:      "SELECT 3.14::FLOAT AS col",
			value:    float32(3.14),
			typeName: "FLOAT",
		},
		// DUCKDB_TYPE_DOUBLE
		{
			sql:      "SELECT 3.14::DOUBLE AS col",
			value:    float64(3.14),
			typeName: "DOUBLE",
		},
		// DUCKDB_TYPE_TIMESTAMP
		{
			sql:      "SELECT '1992-09-20 11:30:00'::TIMESTAMP AS col",
			value:    time.Date(1992, 9, 20, 11, 30, 0, 0, time.UTC),
			typeName: "TIMESTAMP",
		},
		// DUCKDB_TYPE_DATE
		{
			sql:      "SELECT '1992-09-20'::DATE AS col",
			value:    time.Date(1992, 9, 20, 0, 0, 0, 0, time.UTC),
			typeName: "DATE",
		},
		// DUCKDB_TYPE_TIME
		{
			sql:      "SELECT '11:30:00'::TIME AS col",
			value:    time.Date(1970, 1, 1, 11, 30, 0, 0, time.UTC),
			typeName: "TIME",
		},
		// DUCKDB_TYPE_INTERVAL
		{
			sql:      "SELECT INTERVAL 15 MINUTES AS col",
			value:    Interval{Micros: 15 * 60 * 1000000},
			typeName: "INTERVAL",
		},
		// DUCKDB_TYPE_HUGEINT
		{
			sql:      "SELECT 31::HUGEINT AS col",
			value:    big.NewInt(31),
			typeName: "HUGEINT",
		},
		// DUCKDB_TYPE_VARCHAR
		{
			sql:      "SELECT 'foo'::VARCHAR AS col",
			value:    "foo",
			typeName: "VARCHAR",
		},
		// DUCKDB_TYPE_BLOB
		{
			sql:      "SELECT 'foo'::BLOB AS col",
			value:    []byte("foo"),
			typeName: "BLOB",
		},
		// DUCKDB_TYPE_DECIMAL
		{
			sql:      "SELECT 31::DECIMAL(30,17) AS col",
			value:    Decimal{Value: big.NewInt(3100000000000000000), Width: 30, Scale: 17},
			typeName: "DECIMAL(30,17)",
		},
		// DUCKDB_TYPE_TIMESTAMP_S
		{
			sql:      "SELECT '1992-09-20 11:30:00'::TIMESTAMP_S AS col",
			value:    time.Date(1992, 9, 20, 11, 30, 0, 0, time.UTC),
			typeName: "TIMESTAMP_S",
		},
		// DUCKDB_TYPE_TIMESTAMP_MS
		{
			sql:      "SELECT '1992-09-20 11:30:00'::TIMESTAMP_MS AS col",
			value:    time.Date(1992, 9, 20, 11, 30, 0, 0, time.UTC),
			typeName: "TIMESTAMP_MS",
		},
		// DUCKDB_TYPE_TIMESTAMP_NS
		{
			sql:      "SELECT '1992-09-20 11:30:00'::TIMESTAMP_NS AS col",
			value:    time.Date(1992, 9, 20, 11, 30, 0, 0, time.UTC),
			typeName: "TIMESTAMP_NS",
		},
		// DUCKDB_TYPE_LIST
		{
			sql:      "SELECT [['duck', 'goose', 'heron'], NULL, ['frog', 'toad'], []] AS col",
			value:    []any{[]any{"duck", "goose", "heron"}, nil, []any{"frog", "toad"}, []any{}},
			typeName: "VARCHAR[][]",
		},
		// DUCKDB_TYPE_STRUCT
		{
			sql:      "SELECT {'key1': 'string', 'key2': 1, 'key3': 12.345::DOUBLE} AS col",
			value:    map[string]any{"key1": "string", "key2": int32(1), "key3": float64(12.345)},
			typeName: `STRUCT("key1" VARCHAR, "key2" INTEGER, "key3" DOUBLE)`,
		},
		{
			sql:      `SELECT {'key1 (,) \ \" "" "': 1} AS col`,
			value:    map[string]any{`key1 (,) \ \" "" "`: int32(1)},
			typeName: `STRUCT("key1 (,) \ \"" """" """ INTEGER)`,
		},
		// DUCKDB_TYPE_MAP
		{
			sql:      "SELECT map([1, 5], ['a', 'e']) AS col",
			value:    Map{int32(1): "a", int32(5): "e"},
			typeName: "MAP(INTEGER, VARCHAR)",
		},
		// DUCKDB_TYPE_UUID
		{
			sql:      "SELECT '53b4e983-b287-481a-94ad-6e3c90489913'::UUID AS col",
			value:    []byte{0x53, 0xb4, 0xe9, 0x83, 0xb2, 0x87, 0x48, 0x1a, 0x94, 0xad, 0x6e, 0x3c, 0x90, 0x48, 0x99, 0x13},
			typeName: "UUID",
		},
		// DUCKDB_TYPE_TIMESTAMP_TZ
		{
			sql:      "SELECT '1992-09-20 11:30:00'::TIMESTAMPTZ AS col",
			value:    time.Date(1992, 9, 20, 11, 30, 0, 0, time.UTC),
			typeName: "TIMESTAMPTZ",
		},
	}

	db := openDB(t)
	for _, test := range tests {
		t.Run(test.typeName, func(t *testing.T) {
			rows, err := db.Query(test.sql)
			require.NoError(t, err)

			cols, err := rows.ColumnTypes()
			require.NoError(t, err)
			require.Equal(t, reflect.TypeOf(test.value), cols[0].ScanType())
			require.Equal(t, test.typeName, cols[0].DatabaseTypeName())

			var val any
			require.True(t, rows.Next())
			err = rows.Scan(&val)
			require.NoError(t, err)
			require.Equal(t, test.value, val)
			require.Equal(t, rows.Next(), false)
		})
	}
	require.NoError(t, db.Close())
}

// Running multiple statements in a single query. All statements except the last one are executed and if no error then last statement is executed with args and result returned.
func TestMultipleStatements(t *testing.T) {
	db := openDB(t)

	// test empty query
	_, err := db.Exec("")
	require.Error(t, err)
	require.Contains(t, err.Error(), "no statements found")

	// test invalid query
	_, err = db.Exec("abc;")
	require.Error(t, err)
	require.Contains(t, err.Error(), "syntax error at or near \"abc\"")

	// test valid + invalid query
	_, err = db.Exec("CREATE TABLE foo (x text); abc;")
	require.Error(t, err)
	require.Contains(t, err.Error(), "syntax error at or near \"abc\"")

	// test invalid + valid query
	_, err = db.Exec("abc; CREATE TABLE foo (x text);")
	require.Error(t, err)
	require.Contains(t, err.Error(), "syntax error at or near \"abc\"")

	_, err = db.Exec("CREATE TABLE foo (x text); CREATE TABLE bar (x text);")
	require.NoError(t, err)

	_, err = db.Exec("INSERT INTO foo VALUES (?); INSERT INTO bar VALUES (?);", "hello", "world")
	require.Error(t, err)
	require.Contains(t, err.Error(), "incorrect argument count for command: have 0 want 1")

	loadJSONExtDB(t, db)

	conn, err := db.Conn(context.Background())
	require.NoError(t, err)

	res, err := conn.ExecContext(context.Background(), "CREATE TABLE IF NOT EXISTS foo1(bar VARCHAR, baz INTEGER); INSERT INTO foo1 VALUES ('lala', ?), ('lalo', ?)", 12345, 1234)
	require.NoError(t, err)
	ra, err := res.RowsAffected()
	require.NoError(t, err)
	require.Equal(t, int64(2), ra)

	require.NoError(t, err)
	rows, err := conn.QueryContext(context.Background(), "select bar from foo1 limit 1")
	require.NoError(t, err)
	require.True(t, rows.Next())
	err = rows.Close()
	require.NoError(t, err)

	// args are only applied to the last statement
	_, err = conn.ExecContext(context.Background(), "INSERT INTO foo1 VALUES ('lala', ?), ('lalo', ?); INSERT INTO foo1 VALUES ('lala', ?), ('lalo', ?)", 12345, 1234)
	require.Error(t, err)
	require.Contains(t, err.Error(), "incorrect argument count for command: have 0 want 2")

	rows, err = conn.QueryContext(context.Background(), "CREATE TABLE foo2(bar VARCHAR, baz INTEGER); INSERT INTO foo2 VALUES ('lala', 12345); select bar from foo2 limit 1")
	require.NoError(t, err)
	var bar string
	require.True(t, rows.Next())
	err = rows.Scan(&bar)
	require.NoError(t, err)
	require.Equal(t, "lala", bar)
	require.False(t, rows.Next())
	err = rows.Close()
	require.NoError(t, err)

	// Trying select with ExecContext also works but we don't get the result
	res, err = conn.ExecContext(context.Background(), "CREATE TABLE foo3(bar VARCHAR, baz INTEGER); INSERT INTO foo3 VALUES ('lala', 12345); select bar from foo3 limit 1")
	require.NoError(t, err)
	ra, err = res.RowsAffected()
	require.NoError(t, err)
	require.Equal(t, int64(0), ra)

	// multiple selects, but we get results only for the last one
	rows, err = conn.QueryContext(context.Background(), "INSERT INTO foo3 VALUES ('lalo', 1234); select bar from foo3 where baz=12345; select bar from foo3 where baz=$1", 1234)
	require.NoError(t, err)
	require.True(t, rows.Next())
	err = rows.Scan(&bar)
	require.NoError(t, err)
	require.Equal(t, "lalo", bar)
	require.False(t, rows.Next())
	err = rows.Close()
	require.NoError(t, err)

	// test json extension
	rows, err = conn.QueryContext(context.Background(), `CREATE TABLE example (id int, j JSON);
		INSERT INTO example VALUES(123, ' { "family": "anatidae", "species": [ "duck", "goose", "swan", null ] }');
		SELECT j->'$.family' FROM example WHERE id=$1`, 123)
	require.NoError(t, err)
	require.True(t, rows.Next())
	var family string
	err = rows.Scan(&family)
	require.NoError(t, err)
	require.Equal(t, "\"anatidae\"", family)
	require.False(t, rows.Next())
	err = rows.Close()
	require.NoError(t, err)

	require.NoError(t, conn.Close())
	require.NoError(t, db.Close())
}

func TestParquetExtension(t *testing.T) {
	db := openDB(t)

	_, err := db.Exec("CREATE TABLE users (id int, name varchar, age int);")
	require.NoError(t, err)

	_, err = db.Exec("INSERT INTO users VALUES (1, 'Jane', 30);")
	require.NoError(t, err)

	_, err = db.Exec("COPY (SELECT * FROM users) TO './users.parquet' (FORMAT 'parquet');")
	require.NoError(t, err)

	type res struct {
		ID   int
		Name string
		Age  int
	}
	row := db.QueryRow("SELECT * FROM read_parquet('./users.parquet');")
	var r res
	err = row.Scan(&r.ID, &r.Name, &r.Age)
	require.NoError(t, err)
	require.Equal(t, res{ID: 1, Name: "Jane", Age: 30}, r)

	err = os.Remove("./users.parquet")
	require.NoError(t, err)
	require.NoError(t, db.Close())
}

func TestQueryTimeout(t *testing.T) {
	db := openDB(t)

	ctx, cancel := context.WithTimeout(context.Background(), time.Millisecond*250)
	defer cancel()

	now := time.Now()
	_, err := db.ExecContext(ctx, "CREATE TABLE test AS SELECT * FROM range(10000000) t1, range(1000000) t2;")
	require.ErrorIs(t, err, context.DeadlineExceeded)

	// a very defensive time check, but should be good enough
	// the query takes much longer than 10 seconds
	require.Less(t, time.Since(now), 10*time.Second)
	require.NoError(t, db.Close())
}

func openDB(t *testing.T) *sql.DB {
	db, err := sql.Open("duckdb", "")
	require.NoError(t, err)
	require.NoError(t, db.Ping())
	return db
}

func loadJSONExtExecer(t *testing.T, execer driver.ExecerContext) {
	if runtime.GOOS == "windows" {
		return
	}
	_, err := execer.ExecContext(context.Background(), "INSTALL 'json'", nil)
	require.NoError(t, err)
	_, err = execer.ExecContext(context.Background(), "LOAD 'json'", nil)
	require.NoError(t, err)
}

func loadJSONExtDB(t *testing.T, db *sql.DB) {
	if runtime.GOOS == "windows" {
		return
	}
	_, err := db.Exec("INSTALL 'json'")
	require.NoError(t, err)
	_, err = db.Exec("LOAD 'json'")
	require.NoError(t, err)
}

func createTable(db *sql.DB, t *testing.T, sql string) *sql.Result {
	res, err := db.Exec(sql)
	require.NoError(t, err)
	return &res
}

func createFooTable(db *sql.DB, t *testing.T) *sql.Result {
	return createTable(db, t, `CREATE TABLE foo(bar VARCHAR, baz INTEGER)`)
}<|MERGE_RESOLUTION|>--- conflicted
+++ resolved
@@ -261,13 +261,8 @@
 func TestJSON(t *testing.T) {
 	t.Parallel()
 	db := openDB(t)
-
-<<<<<<< HEAD
 	loadJSONExtDB(t, db)
 
-=======
-	loadJSONExt(t, db)
->>>>>>> 7accec17
 	var data string
 
 	t.Run("select empty JSON", func(t *testing.T) {
